--- conflicted
+++ resolved
@@ -25,16 +25,10 @@
 USE_UNEVEN_GRP='False'
 USE_UNEVEN_GRP_VAL='False'
 USE_THEORY='False'
-<<<<<<< HEAD
 WEIGHTS="[1,1,0.4]"
 WANDB_ENTITY='group-robustness-noisy-labels'
 WANDB_GROUP='group1'
 WANDB_PROJECT='hp-search'
-=======
-WEIGHTS="[1,1,1]"
-WANDB_GROUP='hyperparam_search'
-WANDB_PROJECT='hp_search_cgd'
->>>>>>> 2ae1ab80
 CHI=1
 FEATURE_TYPE='flipped'
 
@@ -46,17 +40,11 @@
 SEEDS=(2021 2022 2023)
 
 # Hyperparameters to search
-<<<<<<< HEAD
-STEP_SIZES=(0.1 0.2)
-REG_COEFS=(0.1)
-EXP_STEP_SIZES=(0.01 0.1 1) # Doesn't matter for DPO
-=======
 STEP_SIZES=(1 0.1 0.01 0.001)
 C_VALS=(0 5 10 15 20)
 REG_COEFS=(0.01 0.1 1.0)
 EXP_STEP_SIZES=(0.01) # Doesn't matter for DPO or CGD
 
->>>>>>> 2ae1ab80
 
 # DPO types
 DPO_TYPES=('cgd') # ('dpo' 'rdpo')
