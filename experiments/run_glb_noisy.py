--- conflicted
+++ resolved
@@ -88,12 +88,8 @@
     parser.add_argument("--group_num", type=int, default=2)
     parser.add_argument("--feature_type", type=str, default="same")
     parser.add_argument("--log_dir", type=str, default=None)
-<<<<<<< HEAD
     parser.add_argument("--epsilon", type=float, default=0.0)
     
-=======
-
->>>>>>> 2ae1ab80
     # Experiment args
     parser.add_argument("--seed", type=int, required=True, default=2023)
     parser.add_argument("--pref_data_num", type=int, default=500)
@@ -188,16 +184,11 @@
         ]
 
     # Experiment Name
-<<<<<<< HEAD
     if args.dpo_type == "dpo":
         exp_name = f"{args.wandb_name}_{args.dpo_type}_{args.seed}_{args.epsilon}"
     else:
         exp_name = f"{args.wandb_name}_{args.dpo_type}_{args.rdpo_exp_step_size}_{args.rdpo_batch_size}_{args.rdpo_weighted_batches}_{args.rdpo_adj}_{args.deterministic_ratio_list}_{args.seed}_{args.epsilon}"
     
-=======
-    exp_name = f"{args.wandb_name}_{args.seed}"
-
->>>>>>> 2ae1ab80
     # Group
     wandb_group = f"state_dim{args.state_dim}action_num={args.action_num}group_num{args.group_num}pref_data_num{args.pref_data_num}weights={args.weights}feature_type{args.feature_type}eval_metric{args.eval_metric}{args.wandb_group}"
 
@@ -236,14 +227,9 @@
         group_num=args.group_num,
         feature_type=args.feature_type,
     )
-<<<<<<< HEAD
-    
-    reward_param = set_reward_params(feature_dim, args.group_num, args.epsilon)
-=======
 
     # reward_param = set_reward_params(feature_dim, args.group_num)
     reward_param = np.array(ast.literal_eval(args.reward_param), dtype=np.float32)
->>>>>>> 2ae1ab80
     if args.wandb_use:
         wandb.config["true_reward_params"] = reward_param
 
@@ -417,7 +403,26 @@
             logger=logger,
             wandb_use=args.wandb_use,
             param_limit=args.param_limit,
-            report_iter=100,
+            report_iter=1,
+            seed=args.seed,
+        )
+    elif args.dpo_type == "cgd":
+        return CGD(
+            state_dim=args.state_dim,
+            action_num=args.action_num,
+            group_num=args.group_num,
+            feature_dim=feature_dim,
+            feature_func=feature_func,
+            ref_policy=ret_uniform_policy_group(args.action_num),
+            reg_coef=args.reg_coef,
+            step_size=args.dpo_step_size,
+            C=args.C,
+            num_iters=args.dpo_num_iters,
+            batch_size=args.rdpo_batch_size,
+            logger=logger,
+            wandb_use=args.wandb_use,
+            param_limit=args.param_limit,
+            report_iter=1,
             seed=args.seed,
         )
     else:
